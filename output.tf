output "controller_public_ip" {
  value = var.module_config.controller_deployment ? module.controller_build[0].public_ip : null
}

output "controller_private_ip" {
  value = var.module_config.controller_deployment ? module.controller_build[0].private_ip : null
}

output "copilot_public_ip" {
  value = var.module_config.copilot_deployment ? module.copilot_build[0].public_ip : null
}

output "copilot_private_ip" {
  value = var.module_config.copilot_deployment ? module.copilot_build[0].private_ip : null
}

<<<<<<< HEAD
output "copilot_vpc_id" {
  value = var.module_config.copilot_deployment ? module.copilot_build[0].vpc_id : null
=======
output "copilot_security_group_id" {
  value = var.module_config.copilot_deployment ? module.copilot_build[0].security_group_id : null
}

output "copilot_instance_id" {
  value = var.module_config.copilot_deployment ? module.copilot_build[0].instance_id : null
>>>>>>> ccf5bf4d
}

output "controller_instance_id" {
  value = var.module_config.controller_deployment ? module.controller_build[0].instance_id : null
}

output "controller_name" {
  value = var.module_config.controller_deployment ? module.controller_build[0].controller_name : null
}

output "controller_security_group_id" {
  value = var.module_config.controller_deployment ? module.controller_build[0].security_group_id : null
}

output "controller_vpc_id" {
  value = var.module_config.controller_deployment ? module.controller_build[0].vpc_id : null
}

output "controller_subnet_id" {
  value = var.module_config.controller_deployment ? module.controller_build[0].subnet_id : null
}<|MERGE_RESOLUTION|>--- conflicted
+++ resolved
@@ -14,17 +14,16 @@
   value = var.module_config.copilot_deployment ? module.copilot_build[0].private_ip : null
 }
 
-<<<<<<< HEAD
 output "copilot_vpc_id" {
   value = var.module_config.copilot_deployment ? module.copilot_build[0].vpc_id : null
-=======
+}
+
 output "copilot_security_group_id" {
   value = var.module_config.copilot_deployment ? module.copilot_build[0].security_group_id : null
 }
 
 output "copilot_instance_id" {
   value = var.module_config.copilot_deployment ? module.copilot_build[0].instance_id : null
->>>>>>> ccf5bf4d
 }
 
 output "controller_instance_id" {
